"""
The main kernel class for Jupyter. 
Interact with the notebook and process all frontend requests.
"""
import re

from ipykernel.kernelbase import Kernel
from traitlets import List

import logging

import SPARQLWrapper
from SPARQLWrapper.SPARQLExceptions import SPARQLWrapperException

from .constants import __version__, LANGUAGE
from .utils import is_collection, data_msg
from .setlogging import set_logging
from .language import sparql_names, sparql_help
from .connection import SparqlConnection, KrnlException, magics, magic_help
# IPython.core.display.HTML



# -----------------------------------------------------------------------

def is_magic(token, token_start, buf):
    """
    Detect if the passed token corresponds to a magic command: starts
    with a percent, and it's at the beginning of a line
    """
    return token[0] == '%' and (token_start == 0 or buf[token_start-1] == '\n')


def token_at_cursor(code, pos=0):
    """
    Find the token present at the passed position in the code buffer
     :return (tuple): a pair (token, start_position)
    """
    l = len(code)
    end = start = pos
    # Go forwards while we get alphanumeric chars
    while end < l and code[end].isalpha():
        end += 1
    # Go backwards while we get alphanumeric chars
    while start > 0 and code[start-1].isalpha():
        start -= 1
    # If previous character is a %, add it (potential magic)
    if start > 0 and code[start-1] == '%':
        start -= 1
    return code[start:end], start


# --------------------------------------------------------------------------

class SparqlKernel(Kernel):
    """
    The class implementing the Jupyter kernel
    """

    # Kernel info
    implementation = 'SPARQL'
    implementation_version = __version__
    banner = "SPARQL kernel"
    language = LANGUAGE
    language_version = '1.1'
    language_info = {'name': 'sparql',
                     'mimetype': 'application/sparql-query',
                     'codemirror_mode': {"name": "sparql"},
                     'pygments_lexer': 'sparql-nb'}


    # Add some items to notebook help menu
    help_links = List([
        {
            'text': "SPARQL",
            'url': "https://www.w3.org/TR/rdf-sparql-query/",
        },
        {
            'text': "SPARQL 1.1",
            'url': "https://www.w3.org/TR/sparql11-overview/",
        },
        {
            'text': "SPARQL Tutorial",
            'url': "https://jena.apache.org/tutorials/sparql.html",
        }, ])


    # -----------------------------------------------------------------

    def __init__(self, **kwargs):
        """
        Initialize the object
        """
        # Define logging status before calling parent constructor
        set_logging(level='WARN')
        # Initialize parent class
        super(SparqlKernel, self).__init__(**kwargs)
        # Define our own logger, different from parent's (i.e. self.log)
        self._klog = logging.getLogger(__name__)
        self._klog.info('START')
        # Create the object holding the SPARQL connections
        self._k = SparqlConnection()

    # -----------------------------------------------------------------


    def _send(self, data, msg_type='ok', silent=False):
        """
        Send a response to the frontend and return an execute message
         @param data: response to send
         @param msg_type (str): message type: 'ok', 'raw', 'error', 'multi'
         @param silent (bool): suppress output
         @return (dict): the return value for the kernel
        """
        # Data to send back
        if data is not None:
            # log the message
            try:
                self._klog.debug(u"msg to frontend (%d): %.160s...", silent, data)
            except Exception as e:
                self._klog.warn(u"can't log response: %s", e)
            # send it to the frontend
            if not silent:
                if msg_type != 'raw':
                    data = data_msg(data, mtype=msg_type)
                self.send_response(self.iopub_socket, 'display_data', data)

        # Result message
        return {'status': 'error' if msg_type == 'error' else 'ok',
                # The base class will increment the execution count
                'execution_count': self.execution_count,
                'payload': [],
                'user_expressions': {}
                }



    def do_execute(self, code, silent, store_history=True,
                   user_expressions=None, allow_stdin=False):
        """
        Method called to execute a cell
        """
        self._klog.info("[%.30s] [%d] [%s]", code, silent, user_expressions)

        # Split lines and remove empty lines & comments
        code_noc = [line.strip() for line in code.split('\n')
<<<<<<< HEAD
                    if line and line.strip() and line.strip()[0] != '#']
=======
                    if line and line[0] != '#']
>>>>>>> 1d2d155f
        if not code_noc:
            return self._send(None)

        # Process
        try:
            # Detect if we've got magics
            magic_lines = []
            for line in code_noc:
                if line[0] != '%':
                    break
                magic_lines.append(line)

            # Process magics. Once done, remove them from the query buffer
            if magic_lines:
                out = [self._k.magic(line) for line in magic_lines]
                self._send(out, 'multi', silent=silent)
                code = '\n'.join(code_noc[len(magic_lines):])

            # If we have a regular SPARQL query, process it now
            result = self._k.query(code, num=self.execution_count) if code else None

            # Return the result
            return self._send(result, 'raw', silent=silent)

        except Exception as e:
            return self._send(e, 'error', silent=silent)


    # -----------------------------------------------------------------

    def do_inspect(self, code, cursor_pos, detail_level=0):
        """
        Method called on help requests
        """
        self._klog.info("{%s}", code[cursor_pos:cursor_pos+10])

        # Find the token for which help is requested
        token, start = token_at_cursor(code, cursor_pos)
        self._klog.debug("token={%s} {%d}", token, detail_level)

        # Find the help for this token
        if not is_magic(token, start, code):
            info = sparql_help.get(token.upper(), None)
        elif token == '%':
            info = magic_help
        else:
            info = magics.get(token, None)
            if info:
                info = '{} {}\n\n{}'.format(token, *info)

        return {'status': 'ok',
                'data': {'text/plain': info},
                'metadata': {},
                'found': info is not None
               }

    # -----------------------------------------------------------------

    def do_complete(self, code, cursor_pos):
        """
        Method called on autocompletion requests
        """
        self._klog.info("{%s}", code[cursor_pos:cursor_pos+10])

        token, start = token_at_cursor(code, cursor_pos)
        tkn_low = token.lower()
        if is_magic(token, start, code):
            matches = [k for k in magics.keys() if k.startswith(tkn_low)]
        else:
            matches = [sparql_names[k] for k in sparql_names
                       if k.startswith(tkn_low)]
        self._klog.debug("token={%s} matches={%r}", token, matches)

        if matches:
            return {'status': 'ok',
                    'cursor_start': start,
                    'cursor_end': start+len(token),
                    'matches': matches}

# -----------------------------------------------------------------

if __name__ == '__main__':
    from ipykernel.kernelapp import IPKernelApp
    IPKernelApp.launch_instance(kernel_class=SparqlKernel)<|MERGE_RESOLUTION|>--- conflicted
+++ resolved
@@ -144,11 +144,8 @@
 
         # Split lines and remove empty lines & comments
         code_noc = [line.strip() for line in code.split('\n')
-<<<<<<< HEAD
                     if line and line.strip() and line.strip()[0] != '#']
-=======
-                    if line and line[0] != '#']
->>>>>>> 1d2d155f
+
         if not code_noc:
             return self._send(None)
 
